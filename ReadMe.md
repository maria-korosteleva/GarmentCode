
# Parametric Procedural Garments [Ongoing Project]

![Examples of Garments generated with our pipeline](img/data_samples.png)


<<<<<<< HEAD
=======
## News!

* Nov. 21, 2022: switched to using Maya 2022+. NOTE: Support for earlier versions is removed. Use the state before the last merge to use the generator with Maya below 2022

## Dataset

Using this data generator, we created a [Dataset of 3D Garments with Sewing patterns](https://doi.org/10.5281/zenodo.5267549) consisting of 19 garment types and more then 20 000 garment samples. 
>>>>>>> 6466fe95

Based on official implementation of [Generating Datasets of 3D Garments with Sewing Patterns](https://arxiv.org/abs/2109.05633).

## Dataset


## Docs
Provided in `./docs` folder

* [Dependencies and Installation instructions](docs/Installation.md)
* [Configuring dataset generation](docs/Setting_up_generator.md) - from sewing pattern template to physics simulation components.
* [Running data generation](docs/Running_generation.md) - getting all the steps right & additional helpful operations.
* [Sewing pattern template specification](docs/template_spec_with_comments.json) - spec example with comments to all the elements.

## Citation

If you are using our system in your research, consider citing our paper:

```

```

## Contributions

We welcome contributions of bug fixes, features, and new assets (templates, scenes, body models, simulation properties). Please, create a [Pool Request](https://github.com/maria-korosteleva/Garment-Pattern-Generator/pulls) if you wish to contribute.

>☝ All the new code and assets will be shared here under the [MIT license](LICENSE). Please, ensure that you hold the rights to distribute your artifacts like that. The authors do not take the responsibility of licensing violations for artifacts contributed by users. Thank you for your understanding 😊

### ToDo (future work)


## Contact

For bug reports, feature suggestion, and code-related questions, please [open an issue](https://github.com/maria-korosteleva/Garment-Pattern-Generator/issues). 

For other inquires, contact the authors: 

* Maria Korosteleva ([maria.korosteleva@inf.ethz.ch](mailto:maria.korosteleva@inf.ethz.ch)) (Main point of contact). 


## Attribution
We are using [SMPL](https://smpl.is.tue.mpg.de/) female average body model as base for [Body Model examples](data_generation/Bodies). [SMPL Body Model](https://smpl.is.tue.mpg.de/) is licensed under [CC BY 4.0](https://creativecommons.org/licenses/by/4.0/).<|MERGE_RESOLUTION|>--- conflicted
+++ resolved
@@ -4,18 +4,12 @@
 ![Examples of Garments generated with our pipeline](img/data_samples.png)
 
 
-<<<<<<< HEAD
-=======
+
+Based on official implementation of [Generating Datasets of 3D Garments with Sewing Patterns](https://arxiv.org/abs/2109.05633).
+
 ## News!
 
 * Nov. 21, 2022: switched to using Maya 2022+. NOTE: Support for earlier versions is removed. Use the state before the last merge to use the generator with Maya below 2022
-
-## Dataset
-
-Using this data generator, we created a [Dataset of 3D Garments with Sewing patterns](https://doi.org/10.5281/zenodo.5267549) consisting of 19 garment types and more then 20 000 garment samples. 
->>>>>>> 6466fe95
-
-Based on official implementation of [Generating Datasets of 3D Garments with Sewing Patterns](https://arxiv.org/abs/2109.05633).
 
 ## Dataset
 
