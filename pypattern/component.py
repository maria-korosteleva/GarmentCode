import numpy as np
from scipy.spatial.transform import Rotation as R

from external.pattern.wrappers import VisPattern
from .base import BaseComponent


class Component(BaseComponent):
    """Garment element (or whole piece) composed of simpler connected garment
    elements"""

    # TODO Overload copy -- respecting edge sequences

    def __init__(self, name) -> None:
        super().__init__(name)

        self.subs = []  # list of generative subcomponents

    # Operations -- update object in-place
    # All return self object to allow chained operations
    # TODO: ami - is the above statement true? do we use the chaining?

    def pivot_3D(self):
        """Pivot of a component as a block

            NOTE: The relation of pivots of sub-blocks needs to be
            preserved in any placement operations on components
        """
        mins, maxes = self.bbox3D()
        return np.array(((mins[0] + maxes[0]) / 2, maxes[1],
                         (mins[-1] + maxes[-1]) / 2))

    def translate_by(self, delta_vector):
        """Translate component by a vector"""
        for subs in self._get_subcomponents():
            subs.translate_by(delta_vector)
        return self
    
    def translate_to(self, new_translation):
        """Set panel translation to be exactly that vector"""
        pivot = self.pivot_3D()
        for subs in self._get_subcomponents():
            sub_pivot = subs.pivot_3D()
            subs.translate_to(np.asarray(new_translation) + (sub_pivot - pivot))
        return self

    def rotate_by(self, delta_rotation: R):
        """Rotate component by a given rotation"""
        pivot = self.pivot_3D()
        for subs in self._get_subcomponents():
            # With preserving relationships between components
            rel = subs.pivot_3D() - pivot
            rel_rotated = delta_rotation.apply(rel) 
            subs.rotate_by(delta_rotation)
            subs.translate_by(rel_rotated - rel)
        return self
    
    def rotate_to(self, new_rot):
        # TODO: ami -
        # TODOLOW Implement with correct preservation of relative placement
        # of subcomponents
        raise NotImplementedError(
            f'Component::Error::rotate_to is not supported on component level.'
            'Use relative <rotate_by()> method instead')

    def mirror(self, axis=[0, 1]):
        """Swap this component with its mirror image by recursively mirroring
        subcomponents
        
            Axis specifies 2D axis to swap around: Y axis by default
        """
        for subs in self._get_subcomponents():
            subs.mirror(axis)
        return self

    def assembly(self):
        """Construction process of the garment component

        get serializable representation
        Returns: simulator friendly description of component sewing pattern
        """
        spattern = VisPattern()
        spattern.name = self.name

        subs = self._get_subcomponents()
        if not subs:
            return spattern

        # Simple merge of subcomponent representations
        for sub in subs:
            sub_raw = sub().pattern

            # simple merge of panels
            spattern.pattern['panels'] = {**spattern.pattern['panels'],
                                          **sub_raw['panels']}

            # of stitches
            spattern.pattern['stitches'] += sub_raw['stitches']

        spattern.pattern['stitches'] += self.stitching_rules.assembly()

        return spattern   

    def bbox3D(self):
        """Evaluate 3D bounding box of the current component"""
        
        subs = self._get_subcomponents()
        bboxes = [s.bbox3D() for s in subs]

        mins = np.vstack([b[0] for b in bboxes])
        maxes = np.vstack([b[1] for b in bboxes])

        return mins.min(axis=0), maxes.max(axis=0)

<<<<<<< HEAD
=======
    def is_self_intersecting(self):
        """Check whether the component have self-intersections on panel level"""

        for s in self._get_subcomponents():
            if s.is_self_intersecting():
                return True
        return False

    # Subcomponents
>>>>>>> be8d0d75
    def _get_subcomponents(self):
        """Unique set of subcomponents defined in the `self.subs` list or as
        attributes of the object"""

        # TODO: ami - is this the right way to do it? what if we start using
        #  other attributes?
        all_attrs = [getattr(self, name)
                     for name in dir(self)
                     if name[:2] != '__' and name[-2:] != '__']
        return list(set([att
                         for att in all_attrs
                         if isinstance(att, BaseComponent)] + self.subs))
<|MERGE_RESOLUTION|>--- conflicted
+++ resolved
@@ -112,8 +112,6 @@
 
         return mins.min(axis=0), maxes.max(axis=0)
 
-<<<<<<< HEAD
-=======
     def is_self_intersecting(self):
         """Check whether the component have self-intersections on panel level"""
 
@@ -123,7 +121,6 @@
         return False
 
     # Subcomponents
->>>>>>> be8d0d75
     def _get_subcomponents(self):
         """Unique set of subcomponents defined in the `self.subs` list or as
         attributes of the object"""
