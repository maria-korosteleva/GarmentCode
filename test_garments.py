--- conflicted
+++ resolved
@@ -20,11 +20,7 @@
     design_files = {
         'base': './assets/design_params/base.yaml',
         # 'debug': './Logs/rand_0URAVX1P0H_design_params.yaml'
-<<<<<<< HEAD
         'default': './assets/design_params/default.yaml',
-=======
-        #'default': './assets/design_params/default.yaml',
->>>>>>> cb086f27
         # 'modern': './assets/design_params/modern.yaml',
         # 'Dress_20s': './assets/design_params/dress_20s.yaml',
         # 'Dress_30s': './assets/design_params/dress_30s_header.yaml',
