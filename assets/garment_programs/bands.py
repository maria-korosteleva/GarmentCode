import pypattern as pyp
from assets.garment_programs.circle_skirt import CircleArcPanel
from assets.garment_programs import skirt_paneled


class StraightBandPanel(pyp.Panel):
    """One panel for a panel skirt"""

    def __init__(self, name, width, depth=10) -> None:
        super().__init__(name)

        # define edge loop
        self.edges = pyp.EdgeSeqFactory.from_verts(
            [0, 0], [0, depth], [width, depth], [width, 0], loop=True)

        # define interface
        self.interfaces = {
            'right': pyp.Interface(self, self.edges[0]),
            'top': pyp.Interface(self, self.edges[1]).reverse(True),
            'left': pyp.Interface(self, self.edges[2]),
            'bottom': pyp.Interface(self, self.edges[3])
        }

        # Default translation
        self.top_center_pivot()
        self.center_x()


class StraightWB(pyp.Component):
    """Simple 2 panel waistband"""
    def __init__(self, body, design, rise=1.) -> None:
        """Simple 2 panel waistband

            * rise -- the rise value of the bottoms that the WB is attached to 
                Adapts the shape of the waistband to sit tight on top 
                of the given rise level (top measurement). If 1. or anything less than waistband width, 
                the rise is ignored and the StraightWB is created to sit well on the waist
        
        """
        super().__init__(self.__class__.__name__)

        # Measurements
        self.waist = design['waistband']['waist']['v'] * body['waist']
        self.waist_back_frac = body['waist_back_width'] / body['waist']
        self.hips = body['hips'] * design['waistband']['waist']['v']
        self.hips_back_frac = body['hip_back_width'] / body['hips']

        # Params
        self.width = design['waistband']['width']['v'] 
        self.rise = rise
        # Check correct values
        if self.rise + self.width > 1:
            self.rise = 1 - self.width

        self.top_width = pyp.utils.lin_interpolation(
            self.hips, self.waist, self.rise + self.width)
        self.top_back_fraction = pyp.utils.lin_interpolation(
            self.hips_back_frac, self.waist_back_frac, self.rise + self.width)
        
        self.width = self.width * body['hips_line']

        self.define_panels()

        self.front.translate_by([0, body['_waist_level'], 20])
        self.back.translate_by([0, body['_waist_level'], -15]) 
        
        self.stitching_rules = pyp.Stitches(
            (self.front.interfaces['right'], self.back.interfaces['right']),
            (self.front.interfaces['left'], self.back.interfaces['left'])
        )

        self.interfaces = {
            'bottom_f': self.front.interfaces['bottom'],  
            'bottom_b': self.back.interfaces['bottom'],

            'top_f': self.front.interfaces['top'],
            'top_b': self.back.interfaces['top'],

            'bottom': pyp.Interface.from_multiple(
                self.front.interfaces['bottom'],
                self.back.interfaces['bottom']),
            'top': pyp.Interface.from_multiple(
                self.front.interfaces['top'], 
                self.back.interfaces['top']),
        }

    def define_panels(self):
        back_width = self.top_width * self.top_back_fraction

<<<<<<< HEAD
        # TODO check in 3D -- fitting to top or to the bottom of the lowered bottoms??
        self.front = StraightBandPanel(
            'wb_front', 
            self.top_width - back_width, 
            self.width)
          
        self.back = StraightBandPanel(
            'wb_back', 
            back_width, 
            self.width)

class FittedWB(StraightWB):
    """Also known as Yoke: a waistband that ~follows the body curvature, and hence sits tight
        Made out of two circular arc panels
=======
class FittedWB(pyp.Component):
    """Also known as Yoke: a waistband that ~follows the body curvature, and 
    hence sits tight 
    
    Made out of two circular arc panels
>>>>>>> 53a5ae1b
    """
    def __init__(self, body, design, rise=1.) -> None:
        """A waistband that ~follows the body curvature, and hence sits tight
        
            * rise -- the rise value of the bottoms that the WB is attached to 
                Adapts the shape of the waistband to sit tight on top 
                of the given rise level. If 1. or anything less than waistband width, 
                the rise is ignored and the FittedWB is created to sit well on the waist
        """
        super().__init__(body, design, rise)

    def define_panels(self):
        self.bottom_width = pyp.utils.lin_interpolation(
            self.hips, self.waist, self.rise)
        self.bottom_back_fraction = pyp.utils.lin_interpolation(
            self.hips_back_frac, self.waist_back_frac, self.rise)
        
        self.front = CircleArcPanel.from_all_length(
            'wb_front', 
            self.width, 
            self.top_width * (1 - self.top_back_fraction), 
            self.bottom_width * (1 - self.bottom_back_fraction))
        
        self.back = CircleArcPanel.from_all_length(
            'wb_back', 
            self.width, 
            self.top_width * self.top_back_fraction, 
            self.bottom_width * self.bottom_back_fraction)     

<<<<<<< HEAD
=======
        # ---
        self.stitching_rules = pyp.Stitches(
            (self.front.interfaces['right'], self.back.interfaces['right']),
            (self.front.interfaces['left'], self.back.interfaces['left'])
        )

        # ---
        self.interfaces = {
            'bottom_f': self.front.interfaces['bottom'],  
            'bottom_b': self.back.interfaces['bottom'],

            
            'top_f': self.front.interfaces['top'],
            'top_b': self.back.interfaces['top'],

            'bottom': pyp.Interface.from_multiple(
                self.front.interfaces['bottom'], 
                self.back.interfaces['bottom']),
            'top': pyp.Interface.from_multiple(
                self.front.interfaces['top'], 
                self.back.interfaces['top']),
        }
>>>>>>> 53a5ae1b


class CuffBand(pyp.Component):
    """ Cuff class for sleeves or pants
        band-like piece of fabric with optional "skirt"
    """
    def __init__(self, tag, design, length=None) -> None:
        super().__init__(self.__class__.__name__)

        self.design = design['cuff']

        if length is None:
            length = self.design['cuff_len']['v']

        self.front = StraightBandPanel(
<<<<<<< HEAD
            f'{tag}_cuff_f', self.design['b_width']['v'] / 2, length)
        self.front.translate_by([0, 0, 15])  
        self.back = StraightBandPanel(
            f'{tag}_cuff_b', self.design['b_width']['v'] / 2, length)
=======
            f'{tag}_cuff_f', design['b_width']['v'] / 2, 
            design['b_depth']['v'])
        self.front.translate_by([0, 0, 15])  
        self.back = StraightBandPanel(
            f'{tag}_cuff_b', design['b_width']['v'] / 2, 
            design['b_depth']['v'])
>>>>>>> 53a5ae1b
        self.back.translate_by([0, 0, -15])  

        self.stitching_rules = pyp.Stitches(
            (self.front.interfaces['right'], self.back.interfaces['right']),
            (self.front.interfaces['left'], self.back.interfaces['left'])
        )

        self.interfaces = {
            'bottom': pyp.Interface.from_multiple(
                self.front.interfaces['bottom'], 
                self.back.interfaces['bottom']),
            'top_front': self.front.interfaces['top'],
            'top_back': self.back.interfaces['top'],
            'top': pyp.Interface.from_multiple(
                self.front.interfaces['top'], 
                self.back.interfaces['top']),
        }
<<<<<<< HEAD
    
=======


>>>>>>> 53a5ae1b
class CuffSkirt(pyp.Component):
    """A skirt-like flared cuff """

    def __init__(self, tag, design, length=None) -> None:
        super().__init__(self.__class__.__name__)

        self.design = design['cuff']
        width = self.design['b_width']['v']
        flare_diff = (self.design['skirt_flare']['v'] - 1) * width / 2

        if length is None:
            length = self.design['cuff_len']['v']

        self.front = skirt_paneled.SkirtPanel(
            f'{tag}_cuff_skirt_f', ruffles=self.design['skirt_ruffle']['v'], 
            waist_length=width / 2, length=length, 
            flare=flare_diff)
        self.front.translate_by([0, 0, 15])  
        self.back = skirt_paneled.SkirtPanel(
            f'{tag}_cuff_skirt_b', ruffles=self.design['skirt_ruffle']['v'], 
            waist_length=width / 2, length=length, 
            flare=flare_diff)
        self.back.translate_by([0, 0, -15])  

        self.stitching_rules = pyp.Stitches(
            (self.front.interfaces['right'], self.back.interfaces['right']),
            (self.front.interfaces['left'], self.back.interfaces['left'])
        )

        self.interfaces = {
            'top': pyp.Interface.from_multiple(
                self.front.interfaces['top'], self.back.interfaces['top']),
            'top_front': self.front.interfaces['top'],
            'top_back': self.back.interfaces['top'],
            'bottom': pyp.Interface.from_multiple(
                self.front.interfaces['bottom'], 
                self.back.interfaces['bottom']),
        }


class CuffBandSkirt(pyp.Component):
    """ Cuff class for sleeves or pants
        band-like piece of fabric with optional "skirt"
    """
    def __init__(self, tag, design) -> None:
        super().__init__(self.__class__.__name__)

        self.cuff = CuffBand(
            tag, 
            design, 
            length=design['cuff']['cuff_len']['v'] * (1 - design['cuff']['skirt_fraction']['v'])
        )
        self.skirt = CuffSkirt(
            tag, 
            design, 
            length=design['cuff']['cuff_len']['v'] * design['cuff']['skirt_fraction']['v']
        )

        # Align
        self.skirt.place_below(self.cuff)

        self.stitching_rules = pyp.Stitches(
            (self.cuff.interfaces['bottom'], self.skirt.interfaces['top']),
        )

        self.interfaces = {
            'top': self.cuff.interfaces['top'],
            'top_front': self.cuff.interfaces['top_front'],
            'top_back': self.cuff.interfaces['top_back'],
            'bottom': self.skirt.interfaces['bottom']
        }<|MERGE_RESOLUTION|>--- conflicted
+++ resolved
@@ -87,7 +87,6 @@
     def define_panels(self):
         back_width = self.top_width * self.top_back_fraction
 
-<<<<<<< HEAD
         # TODO check in 3D -- fitting to top or to the bottom of the lowered bottoms??
         self.front = StraightBandPanel(
             'wb_front', 
@@ -99,16 +98,11 @@
             back_width, 
             self.width)
 
+
 class FittedWB(StraightWB):
-    """Also known as Yoke: a waistband that ~follows the body curvature, and hence sits tight
+    """Also known as Yoke: a waistband that ~follows the body curvature,
+            and hence sits tight
         Made out of two circular arc panels
-=======
-class FittedWB(pyp.Component):
-    """Also known as Yoke: a waistband that ~follows the body curvature, and 
-    hence sits tight 
-    
-    Made out of two circular arc panels
->>>>>>> 53a5ae1b
     """
     def __init__(self, body, design, rise=1.) -> None:
         """A waistband that ~follows the body curvature, and hence sits tight
@@ -118,6 +112,8 @@
                 of the given rise level. If 1. or anything less than waistband width, 
                 the rise is ignored and the FittedWB is created to sit well on the waist
         """
+        self.bottom_width = None
+        self.bottom_back_fraction = None
         super().__init__(body, design, rise)
 
     def define_panels(self):
@@ -136,33 +132,7 @@
             'wb_back', 
             self.width, 
             self.top_width * self.top_back_fraction, 
-            self.bottom_width * self.bottom_back_fraction)     
-
-<<<<<<< HEAD
-=======
-        # ---
-        self.stitching_rules = pyp.Stitches(
-            (self.front.interfaces['right'], self.back.interfaces['right']),
-            (self.front.interfaces['left'], self.back.interfaces['left'])
-        )
-
-        # ---
-        self.interfaces = {
-            'bottom_f': self.front.interfaces['bottom'],  
-            'bottom_b': self.back.interfaces['bottom'],
-
-            
-            'top_f': self.front.interfaces['top'],
-            'top_b': self.back.interfaces['top'],
-
-            'bottom': pyp.Interface.from_multiple(
-                self.front.interfaces['bottom'], 
-                self.back.interfaces['bottom']),
-            'top': pyp.Interface.from_multiple(
-                self.front.interfaces['top'], 
-                self.back.interfaces['top']),
-        }
->>>>>>> 53a5ae1b
+            self.bottom_width * self.bottom_back_fraction)
 
 
 class CuffBand(pyp.Component):
@@ -178,19 +148,10 @@
             length = self.design['cuff_len']['v']
 
         self.front = StraightBandPanel(
-<<<<<<< HEAD
             f'{tag}_cuff_f', self.design['b_width']['v'] / 2, length)
         self.front.translate_by([0, 0, 15])  
         self.back = StraightBandPanel(
             f'{tag}_cuff_b', self.design['b_width']['v'] / 2, length)
-=======
-            f'{tag}_cuff_f', design['b_width']['v'] / 2, 
-            design['b_depth']['v'])
-        self.front.translate_by([0, 0, 15])  
-        self.back = StraightBandPanel(
-            f'{tag}_cuff_b', design['b_width']['v'] / 2, 
-            design['b_depth']['v'])
->>>>>>> 53a5ae1b
         self.back.translate_by([0, 0, -15])  
 
         self.stitching_rules = pyp.Stitches(
@@ -208,12 +169,8 @@
                 self.front.interfaces['top'], 
                 self.back.interfaces['top']),
         }
-<<<<<<< HEAD
-    
-=======
-
-
->>>>>>> 53a5ae1b
+
+
 class CuffSkirt(pyp.Component):
     """A skirt-like flared cuff """
 
