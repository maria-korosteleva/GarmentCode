import numpy as np
<<<<<<< HEAD
from copy import deepcopy
=======
from scipy.spatial.transform import Rotation as R
>>>>>>> 53a5ae1b

import pypattern as pyp

<<<<<<< HEAD
# other assets
from .bands import StraightWB
from . import shapes
from .base_classes import StackableSkirtComponent, BaseBottoms
=======
from assets.garment_programs.bands import StraightWB
from assets.garment_programs import shapes  # TODO: - ami - any more explicit way of using this?

>>>>>>> 53a5ae1b

class SkirtPanel(pyp.Panel):
    """One panel of a panel skirt with ruffles on the waist"""

<<<<<<< HEAD
    def __init__(self, name, waist_length=40, length=70, ruffles=1, bottom_cut=0, flare=0) -> None:
=======
    def __init__(self, name, waist_length=70, length=70, ruffles=1,
                 bottom_cut=0, flare=0) -> None:
>>>>>>> 53a5ae1b
        super().__init__(name)

        base_width = waist_length
        top_width = base_width * ruffles
        low_width = top_width + 2*flare
        x_shift_top = (low_width - top_width) / 2  # to account for flare at the bottom

        # define edge loop
        self.right = pyp.EdgeSeqFactory.side_with_cut(
            [0, 0],
            [x_shift_top, length],
            start_cut=bottom_cut / length) if bottom_cut else pyp.EdgeSequence(
            pyp.Edge([0, 0], [x_shift_top, length]))
        self.waist = pyp.Edge(
            self.right[-1].end, [x_shift_top + top_width, length])
        self.left = pyp.EdgeSeqFactory.side_with_cut(
            self.waist.end, [low_width, 0],
            end_cut=bottom_cut / length) if bottom_cut else pyp.EdgeSequence(
            pyp.Edge(self.waist.end, [low_width, 0]))
        self.bottom = pyp.Edge(self.left[-1].end, self.right[0].start)
        
        # define interface
        self.interfaces = {
            'right': pyp.Interface(self, self.right[-1]),
            'top': pyp.Interface(self, self.waist,
                                 ruffle=ruffles).reverse(True),
            'left': pyp.Interface(self, self.left[0]),
            'bottom': pyp.Interface(self, self.bottom)
        }
        # Single sequence for correct assembly
        self.edges = self.right
        self.edges.append(self.waist)  # on the waist
        self.edges.append(self.left)
        self.edges.append(self.bottom)

        # default placement
        self.top_center_pivot()
        self.center_x()  # Already know that this panel should be centered over Y


class ThinSkirtPanel(pyp.Panel):
    """One panel of a panel skirt"""

    def __init__(self, name, top_width=10, bottom_width=20, length=70) -> None:
        super().__init__(name)

        # define edge loop
        self.flare = (bottom_width - top_width) / 2
        self.edges = pyp.EdgeSeqFactory.from_verts(
            [0, 0], [self.flare, length], [self.flare + top_width, length],
            [self.flare * 2 + top_width, 0],
            loop=True)

        # w.r.t. top left point
        self.set_pivot(self.edges[0].end)

        self.interfaces = {
            'right': pyp.Interface(self, self.edges[0]),
            'top': pyp.Interface(self, self.edges[1]),
            'left': pyp.Interface(self, self.edges[2]),
            'bottom': pyp.Interface(self, self.edges[-1])
        }

<<<<<<< HEAD
class FittedSkirtPanel(pyp.Panel):
    """Fitted panel for a pencil skirt"""
=======

# TODOLOW front more narrow then the back
class FittedSkirtPanel(pyp.Panel):
    """Fitted panel for a pencil skirt"""

>>>>>>> 53a5ae1b
    def __init__(
            self, name, body, design, 
            waist, hips, hips_depth,  # TODOLOW Half measurement instead of a quarter   
            length,
            hipline_ext=1,
            dart_position=None, dart_frac=0.5, double_dart=False,
            slit=0, left_slit=0, right_slit=0,
            side_cut=None, flip_side_cut=False) -> None:
        """ Fitted panel for a pencil skirt

            Body/design values that differ between front and back panels are supplied as parameters, 
            the rest are taken from the body and design dictionaries
        """
        super().__init__(name)

        # Shared params
        low_angle = design['low_angle']['v']
        hip_side_incl = np.deg2rad(body['hip_inclination'])
        flare = design['flare']['v']
        low_width = body['hips'] * (flare - 1) / 4 + hips  # Distribute the difference equally 
                                                                           # between front and back
        # adjust for a rise
        # TODO Make evaluations on a higher level?
        adj_hips_depth = hips_depth * hipline_ext
        dart_depth = hips_depth * dart_frac
        dart_depth = max(dart_depth - (hips_depth - adj_hips_depth), 0)

        # amount of extra fabric
        w_diff = hips - waist   # Assume its positive since waist is smaller then hips
        # We distribute w_diff among the side angle and a dart 
        hw_shift = np.tan(hip_side_incl) * adj_hips_depth
        # Small difference
        if hw_shift > w_diff:
            hw_shift = w_diff

        # Adjust the bottom edge to the desired angle
        angle_shift = np.tan(np.deg2rad(low_angle)) * low_width

<<<<<<< HEAD
        # --- Edges definition ---
        # Right
        if pyp.close_enough(flare, 1):  # skip optimization
            right_bottom = pyp.Edge(    
                [hips - low_width, angle_shift], 
                [0, length]
            )
        else:
            right_bottom = pyp.esf.curve_from_tangents(
                [hips - low_width, angle_shift], 
                [0, length],
                target_tan1=np.array([0, 1]), 
                # initial guess places control point closer to the hips 
                initial_guess=[0.75, 0]
            )
        right_top = pyp.esf.curve_from_tangents(
            right_bottom.end,    
=======
        right = pyp.EdgeSeqFactory.curve_3_points(
            [hips - low_width, angle_shift],    
>>>>>>> 53a5ae1b
            [hw_shift, length + adj_hips_depth],
            target_tan0=np.array([0, 1]),
            initial_guess=[0.5, 0] 
        )
<<<<<<< HEAD
        right = pyp.EdgeSequence(right_bottom, right_top)

        # top
        top = pyp.Edge(right[-1].end, [hips * 2 - hw_shift, length + adj_hips_depth])

        # left
        left_top = pyp.esf.curve_from_tangents(
            top.end,    
            [hips * 2, length],
            target_tan1=np.array([0, -1]),
            initial_guess=[0.5, 0] 
=======
        top = pyp.Edge(right.end, [hips * 2 - hw_shift, length + adj_hips_depth])
        left = pyp.EdgeSeqFactory.curve_3_points(
            top.end,
            [hips + low_width, -angle_shift],
            target=[hips * 2, length]
>>>>>>> 53a5ae1b
        )
        if pyp.close_enough(flare, 1):  # skip optimization for straight skirt
            left_bottom = pyp.Edge(  
                left_top.end, 
                [hips + low_width, -angle_shift], 
            )
        else:
            left_bottom = pyp.esf.curve_from_tangents(  
                left_top.end, 
                [hips + low_width, -angle_shift], 
                target_tan0=np.array([0, -1]),
                # initial guess places control point closer to the hips 
                initial_guess=[0.25, 0]  
            )
        left = pyp.EdgeSequence(left_top, left_bottom)

        # fin
        self.edges = pyp.EdgeSequence(right, top, left).close_loop()
        bottom = self.edges[-1]

        if slit:  # add a slit
            # Use long and thin disconnected dart for a cutout
            new_edges, _, int_edges = pyp.ops.cut_into_edge(
<<<<<<< HEAD
                pyp.esf.dart_shape(2, depth=slit * length),    # a very thin cutout
=======
                pyp.EdgeSeqFactory.dart_shape(2, depth=cut * length),  # 1 cm  # TODOLOW width could also be a parameter?
>>>>>>> 53a5ae1b
                bottom, 
                offset=bottom.length() / 2,
                right=True)

            self.edges.substitute(bottom, new_edges)
            bottom = int_edges
        
        if left_slit:
            frac = left_slit
            new_left_bottom = left_bottom.subdivide_len([1 - frac, frac])
            left.substitute(left_bottom, new_left_bottom[0])
            self.edges.substitute(left_bottom, new_left_bottom)
            left_bottom = new_left_bottom[0]
        
        if right_slit:
            frac = right_slit
            new_rbottom = right_bottom.subdivide_len([frac, 1 - frac])
            right.substitute(right_bottom, new_rbottom[1])
            self.edges.substitute(right_bottom, new_rbottom)
            right_bottom = new_rbottom[1]

        if side_cut is not None:
            try:
                # Add a stylistic cutout to the skirt
                new_edges, _, int_edges = pyp.ops.cut_into_edge(
                    side_cut, left_bottom, 
                    offset=left_bottom.length() / 2, 
                    right=True, flip_target=flip_side_cut)
            except:
                # Skip adding the cut if it doesn't fit (e.g. because of the slit)
                pass
            else:
                self.edges.substitute(left_bottom, new_edges)
                left.substitute(left_bottom, new_edges)

        # Default placement
        self.top_center_pivot()
        self.translation = [-hips / 2, 5, 0]

        # Out interfaces (easier to define before adding a dart)
        # Adding ruffle factor on the hip line extention (used in back panel)
        self.interfaces = {
            'bottom': pyp.Interface(self, bottom),
            'right': pyp.Interface(self, right, [1] * (len(right) - 1) + [hipline_ext]), 
            'left': pyp.Interface(self, left, [hipline_ext] + [1] * (len(left) - 1)),  
        }

        # Add top darts
        if w_diff > hw_shift:
            dart_width = w_diff - hw_shift
            top_edges, int_edges = self.add_darts(top, dart_width, dart_depth, dart_position, double_dart=double_dart)

<<<<<<< HEAD
            self.interfaces['top'] = pyp.Interface(self, int_edges) 
            self.edges.substitute(top, top_edges)
        else:
            self.interfaces['top'] = pyp.Interface(self, top) 

    def add_darts(self, top, dart_width, dart_depth, dart_position, double_dart=False):
        
        top_edge_len = top.length()
        if double_dart:
            # TODOLOW Avoid hardcoding for matching with the top?
            dist = dart_position * 0.5    # Dist between darts -> dist between centers
            offsets_mid = [
                - (dart_position + dist / 2 + dart_width / 2) - dart_width / 4,   
                - (dart_position - dist / 2) - dart_width / 4,
                dart_position - dist / 2 + dart_width / 4,
                dart_position + dist / 2 + dart_width / 2 + dart_width / 4,
            ]

            dart_shape_full = pyp.esf.dart_shape(dart_width / 2, dart_depth)
            dart_shape_small = pyp.esf.dart_shape(dart_width / 2, dart_depth * 0.9)
            darts = [
                dart_shape_small, 
                dart_shape_full, 
                dart_shape_full, 
                dart_shape_small, 
            ]
        else:
            offsets_mid = [
                - dart_position - dart_width / 2,
                dart_position + dart_width / 2,
            ]

            dart_shape = pyp.esf.dart_shape(dart_width, dart_depth)
            darts = [
                dart_shape, 
                dart_shape, 
            ]
        top_edges, int_edges = pyp.EdgeSequence(top), pyp.EdgeSequence(top)

        for off, dart in zip(offsets_mid, darts):
            left_edge_len = top_edges[-1].length()
            top_edges, int_edges = self.add_dart(
                dart,
                top_edges[-1],
                offset=(left_edge_len - top_edge_len / 2) + off,
                edge_seq=top_edges, 
                int_edge_seq=int_edges
            )
=======
    def add_darts(self, top, dart_width, dart_depth, dart_position):
        
        # TODO: routine for multiple darts
        # FIXME front/back darts don't appear to be located at the same
        #  position
        dart_shape = pyp.EdgeSeqFactory.dart_shape(dart_width, dart_depth)
        top_edge_len = top.length()
        top_edges, dart_edges, int_edges = pyp.ops.cut_into_edge(
            dart_shape, 
            top, 
            offset=(top_edge_len / 2 - dart_position),   # from the middle of the edge
            right=True)
        
        self.stitching_rules.append(
            (pyp.Interface(self, dart_edges[0]),
             pyp.Interface(self, dart_edges[1])))

        left_edge_len = top_edges[-1].length()
        top_edges_2, dart_edges, int_edges_2 = pyp.ops.cut_into_edge(
            dart_shape, 
            top_edges[-1], 
            offset=left_edge_len - top_edge_len / 2 + dart_position, # from the middle of the edge
            right=True)

        self.stitching_rules.append(
            (pyp.Interface(self, dart_edges[0]),
             pyp.Interface(self, dart_edges[1])))
        
        # Update panel
        top_edges.substitute(-1, top_edges_2)
        int_edges.substitute(-1, int_edges_2)

        self.interfaces['top'] = pyp.Interface(self, int_edges) 
        self.edges.substitute(top, top_edges)

>>>>>>> 53a5ae1b

        return top_edges, int_edges
        
# Full garments - Components
class PencilSkirt(StackableSkirtComponent):
    def __init__(self, body, design, tag='', length=None, rise=None, slit=True, **kwargs) -> None:
        super().__init__(body, design, tag)

        design = design['pencil-skirt']
        self.design = design  # Make accessible from outside

        # condition
        if design['style_side_cut']['v'] is not None:
            depth = 0.7 * (body['hips'] / 4 - body['bust_points'] / 2)
            shape_class = getattr(shapes, design['style_side_cut']['v'])
            style_shape_l, style_shape_r = shape_class(
                width=depth * 1.5, 
                depth=depth, n_rays=6, d_rays=depth*0.2,
                filename=design['style_side_file']['v']
            )
        else:
            style_shape_l, style_shape_r = None, None

        # Force from arguments if given
        rise = design['rise']['v'] if rise is None else rise
        waist, hips_depth, back_waist = self.eval_rise(rise)
        if length is None:
            length = design['length']['v'] * body['_leg_length']  # Depends on leg length
        else:
            length = length - hips_depth

        self.front = FittedSkirtPanel(
            f'skirt_f',   
            body,
            design,
            (waist - back_waist) / 2,
            (body['hips'] - body['hip_back_width']) / 2,
            hips_depth=hips_depth,
            length=length,
            dart_position=body['bust_points'] / 2,
            dart_frac=0.8,  # Diff for front and back
            slit=design['front_slit']['v'] if slit else 0, 
            left_slit=design['left_slit']['v'] if slit else 0,
            right_slit=design['right_slit']['v'] if slit else 0,
            side_cut=style_shape_l
        ).translate_to([0, body['_waist_level'], 25])

        self.back = FittedSkirtPanel(
            f'skirt_b', 
            body,
            design,
            back_waist / 2,
            body['hip_back_width'] / 2,
            length=length,
            hips_depth=hips_depth,
            hipline_ext=1.05,
            dart_position=body['bum_points'] / 2,
            dart_frac=0.85,   
            double_dart=True,
            slit=design['back_slit']['v'] if slit else 0, 
            left_slit=design['left_slit']['v'] if slit else 0, 
            right_slit=design['right_slit']['v'] if slit else 0,
            side_cut=style_shape_r, 
            flip_side_cut=False,
        ).translate_to([0, body['_waist_level'], -20])

        self.stitching_rules = pyp.Stitches(
            (self.front.interfaces['right'], self.back.interfaces['right']),
            (self.front.interfaces['left'], self.back.interfaces['left'])
        )

        # Reusing interfaces of sub-panels as interfaces of this component
        self.interfaces = {
            'top_f': self.front.interfaces['top'],
            'top_b': self.back.interfaces['top'],
            'top': pyp.Interface.from_multiple(
                self.front.interfaces['top'],
                self.back.interfaces['top'].reverse()
            ),
            'bottom_f': self.front.interfaces['bottom'],
            'bottom_b': self.back.interfaces['bottom'],
            'bottom': pyp.Interface.from_multiple(
                self.front.interfaces['bottom'], self.back.interfaces['bottom']
            )
        }

    def get_rise(self):
        return self.design['rise']['v']

class Skirt2(StackableSkirtComponent):
    """Simple 2 panel skirt"""
    def __init__(self, body, design, tag='', length=None, rise=None, slit=True, top_ruffles=True) -> None:
        super().__init__(body, design, tag)

        design = design['skirt']

        waist, hip_line, back_waist = self.eval_rise(design['rise']['v'] if rise is None else rise)

        # Force from arguments if given
        if length is None:
            length = hip_line + design['length']['v'] * body['_leg_length']  # Depends on leg length

        self.front = SkirtPanel(
            f'front_{tag}' if tag else 'front', 
            waist_length=waist - back_waist, 
            length=length,
            ruffles=design['ruffle']['v'] if top_ruffles else 1,   # Only if on waistband
            flare=design['flare']['v'],
            bottom_cut=design['bottom_cut']['v'] * design['length']['v'] if slit else 0
        ).translate_to([0, body['_waist_level'], 25])
        self.back = SkirtPanel(
            f'back_{tag}'  if tag else 'back', 
            waist_length=back_waist, 
            length=length,
            ruffles=design['ruffle']['v'] if top_ruffles else 1,   # Only if on waistband
            flare=design['flare']['v'],
            bottom_cut=design['bottom_cut']['v'] * design['length']['v'] if slit else 0
        ).translate_to([0, body['_waist_level'], -20])

        self.stitching_rules = pyp.Stitches(
            (self.front.interfaces['right'], self.back.interfaces['right']),
            (self.front.interfaces['left'], self.back.interfaces['left'])
        )

        # Reusing interfaces of sub-panels as interfaces of this component
        self.interfaces = {
            'top_f': self.front.interfaces['top'],
            'top_b': self.back.interfaces['top'],
            'top': pyp.Interface.from_multiple(
                self.front.interfaces['top'], self.back.interfaces['top']
            ),
            'bottom_f': self.front.interfaces['bottom'],
            'bottom_b': self.back.interfaces['bottom'],
            'bottom': pyp.Interface.from_multiple(
                self.front.interfaces['bottom'], self.back.interfaces['bottom']
            )
        }

<<<<<<< HEAD
    def get_rise(self):
        return self.design['skirt']['rise']['v']
=======

class SkirtWB(pyp.Component):
    """With waistband"""

    def __init__(self, body, design) -> None:
        super().__init__(f'{self.__class__.__name__}')

        self.wb = StraightWB(body, design)
        self.skirt = Skirt2(body, design)
        self.skirt.place_below(self.wb)
>>>>>>> 53a5ae1b

class SkirtManyPanels(BaseBottoms):
    """Round Skirt with many panels"""

    def __init__(self, body, design, tag='') -> None:
        tag_extra = str(design["flare-skirt"]["n_panels"]["v"])
        tag = f'{tag}_{tag_extra}' if tag else tag_extra 
        super().__init__(body, design, tag=tag)

        design = design['flare-skirt']
        waist, hip_line, _ = self.eval_rise(design['rise']['v'])
        n_panels = design['n_panels']['v']

        # Length is dependent on length of legs
        length = hip_line + design['length']['v'] * body['_leg_length']

        flare_coeff_pi = 1 + design['suns']['v'] * length * 2 * np.pi / waist

        self.front = ThinSkirtPanel('front', panel_w := waist / n_panels,
                                    bottom_width=panel_w * flare_coeff_pi,
                                    length=length )
        
        # Move far enough s.t. the widest part of the panels fit on the circle
        dist = self.front.interfaces['bottom'].edges.length() / (2 * np.tan(np.pi / n_panels))

        self.front.translate_to([-dist, body['_waist_level'], 0])
        # Align orientation with a body
        self.front.rotate_by(R.from_euler('XYZ', [0, -90, 0], degrees=True))
        self.front.rotate_align([-dist, 0, panel_w / 2])

        # Create new panels
<<<<<<< HEAD
        self.subs = pyp.ops.distribute_Y(self.front, n_panels)
=======
        self.subs = pyp.ops.distribute_Y(
            self.front, n_panels, odd_copy_shift=15)
>>>>>>> 53a5ae1b

        # Stitch new components
        for i in range(1, n_panels):
            self.stitching_rules.append((self.subs[i - 1].interfaces['left'],
                                         self.subs[i].interfaces['right']))
            
        self.stitching_rules.append((self.subs[-1].interfaces['left'],
                                     self.subs[0].interfaces['right']))

        # Define the interface
        self.interfaces = {
            'top': pyp.Interface.from_multiple(*[sub.interfaces['top']
                                                 for sub in self.subs])
        }

<<<<<<< HEAD
    def get_rise(self):
        return self.design['flare-skirt']['rise']['v']
=======

class SkirtManyPanelsWB(pyp.Component):
    def __init__(self, body, design) -> None:
        super().__init__(f'{self.__class__.__name__}')

        wb_width = 5
        self.skirt = SkirtManyPanels(body, design).translate_by(
            [0, -wb_width, 0])
        self.wb = StraightWB(body, design).translate_by([0, wb_width, 0])

        self.stitching_rules.append(
            (self.skirt.interfaces['top'], self.wb.interfaces['bottom']))

>>>>>>> 53a5ae1b
<|MERGE_RESOLUTION|>--- conflicted
+++ resolved
@@ -1,32 +1,17 @@
 import numpy as np
-<<<<<<< HEAD
-from copy import deepcopy
-=======
 from scipy.spatial.transform import Rotation as R
->>>>>>> 53a5ae1b
 
 import pypattern as pyp
-
-<<<<<<< HEAD
-# other assets
-from .bands import StraightWB
-from . import shapes
-from .base_classes import StackableSkirtComponent, BaseBottoms
-=======
-from assets.garment_programs.bands import StraightWB
-from assets.garment_programs import shapes  # TODO: - ami - any more explicit way of using this?
-
->>>>>>> 53a5ae1b
+from assets.garment_programs.base_classes import StackableSkirtComponent
+from assets.garment_programs.base_classes import BaseBottoms
+from assets.garment_programs import shapes
+
 
 class SkirtPanel(pyp.Panel):
     """One panel of a panel skirt with ruffles on the waist"""
 
-<<<<<<< HEAD
-    def __init__(self, name, waist_length=40, length=70, ruffles=1, bottom_cut=0, flare=0) -> None:
-=======
     def __init__(self, name, waist_length=70, length=70, ruffles=1,
                  bottom_cut=0, flare=0) -> None:
->>>>>>> 53a5ae1b
         super().__init__(name)
 
         base_width = waist_length
@@ -90,16 +75,9 @@
             'bottom': pyp.Interface(self, self.edges[-1])
         }
 
-<<<<<<< HEAD
+
 class FittedSkirtPanel(pyp.Panel):
     """Fitted panel for a pencil skirt"""
-=======
-
-# TODOLOW front more narrow then the back
-class FittedSkirtPanel(pyp.Panel):
-    """Fitted panel for a pencil skirt"""
-
->>>>>>> 53a5ae1b
     def __init__(
             self, name, body, design, 
             waist, hips, hips_depth,  # TODOLOW Half measurement instead of a quarter   
@@ -138,7 +116,6 @@
         # Adjust the bottom edge to the desired angle
         angle_shift = np.tan(np.deg2rad(low_angle)) * low_width
 
-<<<<<<< HEAD
         # --- Edges definition ---
         # Right
         if pyp.close_enough(flare, 1):  # skip optimization
@@ -147,42 +124,30 @@
                 [0, length]
             )
         else:
-            right_bottom = pyp.esf.curve_from_tangents(
+            right_bottom = pyp.EdgeSeqFactory.curve_from_tangents(
                 [hips - low_width, angle_shift], 
                 [0, length],
                 target_tan1=np.array([0, 1]), 
                 # initial guess places control point closer to the hips 
                 initial_guess=[0.75, 0]
             )
-        right_top = pyp.esf.curve_from_tangents(
-            right_bottom.end,    
-=======
-        right = pyp.EdgeSeqFactory.curve_3_points(
-            [hips - low_width, angle_shift],    
->>>>>>> 53a5ae1b
+        right_top = pyp.EdgeSeqFactory.curve_from_tangents(
+            right_bottom.end,
             [hw_shift, length + adj_hips_depth],
             target_tan0=np.array([0, 1]),
             initial_guess=[0.5, 0] 
         )
-<<<<<<< HEAD
         right = pyp.EdgeSequence(right_bottom, right_top)
 
         # top
         top = pyp.Edge(right[-1].end, [hips * 2 - hw_shift, length + adj_hips_depth])
 
         # left
-        left_top = pyp.esf.curve_from_tangents(
+        left_top = pyp.EdgeSeqFactory.curve_from_tangents(
             top.end,    
             [hips * 2, length],
             target_tan1=np.array([0, -1]),
-            initial_guess=[0.5, 0] 
-=======
-        top = pyp.Edge(right.end, [hips * 2 - hw_shift, length + adj_hips_depth])
-        left = pyp.EdgeSeqFactory.curve_3_points(
-            top.end,
-            [hips + low_width, -angle_shift],
-            target=[hips * 2, length]
->>>>>>> 53a5ae1b
+            initial_guess=[0.5, 0]
         )
         if pyp.close_enough(flare, 1):  # skip optimization for straight skirt
             left_bottom = pyp.Edge(  
@@ -190,7 +155,7 @@
                 [hips + low_width, -angle_shift], 
             )
         else:
-            left_bottom = pyp.esf.curve_from_tangents(  
+            left_bottom = pyp.EdgeSeqFactory.curve_from_tangents(  
                 left_top.end, 
                 [hips + low_width, -angle_shift], 
                 target_tan0=np.array([0, -1]),
@@ -206,11 +171,7 @@
         if slit:  # add a slit
             # Use long and thin disconnected dart for a cutout
             new_edges, _, int_edges = pyp.ops.cut_into_edge(
-<<<<<<< HEAD
-                pyp.esf.dart_shape(2, depth=slit * length),    # a very thin cutout
-=======
-                pyp.EdgeSeqFactory.dart_shape(2, depth=cut * length),  # 1 cm  # TODOLOW width could also be a parameter?
->>>>>>> 53a5ae1b
+                pyp.EdgeSeqFactory.dart_shape(2, depth=slit * length),  # a very thin cutout
                 bottom, 
                 offset=bottom.length() / 2,
                 right=True)
@@ -263,14 +224,12 @@
             dart_width = w_diff - hw_shift
             top_edges, int_edges = self.add_darts(top, dart_width, dart_depth, dart_position, double_dart=double_dart)
 
-<<<<<<< HEAD
             self.interfaces['top'] = pyp.Interface(self, int_edges) 
             self.edges.substitute(top, top_edges)
         else:
             self.interfaces['top'] = pyp.Interface(self, top) 
 
     def add_darts(self, top, dart_width, dart_depth, dart_position, double_dart=False):
-        
         top_edge_len = top.length()
         if double_dart:
             # TODOLOW Avoid hardcoding for matching with the top?
@@ -282,8 +241,9 @@
                 dart_position + dist / 2 + dart_width / 2 + dart_width / 4,
             ]
 
-            dart_shape_full = pyp.esf.dart_shape(dart_width / 2, dart_depth)
-            dart_shape_small = pyp.esf.dart_shape(dart_width / 2, dart_depth * 0.9)
+            # dart_shape = pyp.EdgeSeqFactory.dart_shape(dart_width, dart_depth)
+            dart_shape_full = pyp.EdgeSeqFactory.dart_shape(dart_width / 2, dart_depth)
+            dart_shape_small = pyp.EdgeSeqFactory.dart_shape(dart_width / 2, dart_depth * 0.9)
             darts = [
                 dart_shape_small, 
                 dart_shape_full, 
@@ -296,7 +256,7 @@
                 dart_position + dart_width / 2,
             ]
 
-            dart_shape = pyp.esf.dart_shape(dart_width, dart_depth)
+            dart_shape = pyp.EdgeSeqFactory.dart_shape(dart_width, dart_depth)
             darts = [
                 dart_shape, 
                 dart_shape, 
@@ -312,46 +272,10 @@
                 edge_seq=top_edges, 
                 int_edge_seq=int_edges
             )
-=======
-    def add_darts(self, top, dart_width, dart_depth, dart_position):
-        
-        # TODO: routine for multiple darts
-        # FIXME front/back darts don't appear to be located at the same
-        #  position
-        dart_shape = pyp.EdgeSeqFactory.dart_shape(dart_width, dart_depth)
-        top_edge_len = top.length()
-        top_edges, dart_edges, int_edges = pyp.ops.cut_into_edge(
-            dart_shape, 
-            top, 
-            offset=(top_edge_len / 2 - dart_position),   # from the middle of the edge
-            right=True)
-        
-        self.stitching_rules.append(
-            (pyp.Interface(self, dart_edges[0]),
-             pyp.Interface(self, dart_edges[1])))
-
-        left_edge_len = top_edges[-1].length()
-        top_edges_2, dart_edges, int_edges_2 = pyp.ops.cut_into_edge(
-            dart_shape, 
-            top_edges[-1], 
-            offset=left_edge_len - top_edge_len / 2 + dart_position, # from the middle of the edge
-            right=True)
-
-        self.stitching_rules.append(
-            (pyp.Interface(self, dart_edges[0]),
-             pyp.Interface(self, dart_edges[1])))
-        
-        # Update panel
-        top_edges.substitute(-1, top_edges_2)
-        int_edges.substitute(-1, int_edges_2)
-
-        self.interfaces['top'] = pyp.Interface(self, int_edges) 
-        self.edges.substitute(top, top_edges)
-
->>>>>>> 53a5ae1b
 
         return top_edges, int_edges
-        
+
+
 # Full garments - Components
 class PencilSkirt(StackableSkirtComponent):
     def __init__(self, body, design, tag='', length=None, rise=None, slit=True, **kwargs) -> None:
@@ -487,21 +411,9 @@
             )
         }
 
-<<<<<<< HEAD
     def get_rise(self):
         return self.design['skirt']['rise']['v']
-=======
-
-class SkirtWB(pyp.Component):
-    """With waistband"""
-
-    def __init__(self, body, design) -> None:
-        super().__init__(f'{self.__class__.__name__}')
-
-        self.wb = StraightWB(body, design)
-        self.skirt = Skirt2(body, design)
-        self.skirt.place_below(self.wb)
->>>>>>> 53a5ae1b
+
 
 class SkirtManyPanels(BaseBottoms):
     """Round Skirt with many panels"""
@@ -533,12 +445,7 @@
         self.front.rotate_align([-dist, 0, panel_w / 2])
 
         # Create new panels
-<<<<<<< HEAD
         self.subs = pyp.ops.distribute_Y(self.front, n_panels)
-=======
-        self.subs = pyp.ops.distribute_Y(
-            self.front, n_panels, odd_copy_shift=15)
->>>>>>> 53a5ae1b
 
         # Stitch new components
         for i in range(1, n_panels):
@@ -554,21 +461,5 @@
                                                  for sub in self.subs])
         }
 
-<<<<<<< HEAD
     def get_rise(self):
-        return self.design['flare-skirt']['rise']['v']
-=======
-
-class SkirtManyPanelsWB(pyp.Component):
-    def __init__(self, body, design) -> None:
-        super().__init__(f'{self.__class__.__name__}')
-
-        wb_width = 5
-        self.skirt = SkirtManyPanels(body, design).translate_by(
-            [0, -wb_width, 0])
-        self.wb = StraightWB(body, design).translate_by([0, wb_width, 0])
-
-        self.stitching_rules.append(
-            (self.skirt.interfaces['top'], self.wb.interfaces['bottom']))
-
->>>>>>> 53a5ae1b
+        return self.design['flare-skirt']['rise']['v']